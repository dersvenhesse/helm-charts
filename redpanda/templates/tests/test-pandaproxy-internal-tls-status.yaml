{{/*
Licensed to the Apache Software Foundation (ASF) under one or more
contributor license agreements.  See the NOTICE file distributed with
this work for additional information regarding copyright ownership.
The ASF licenses this file to You under the Apache License, Version 2.0
(the "License"); you may not use this file except in compliance with
the License.  You may obtain a copy of the License at

   http://www.apache.org/licenses/LICENSE-2.0

Unless required by applicable law or agreed to in writing, software
distributed under the License is distributed on an "AS IS" BASIS,
WITHOUT WARRANTIES OR CONDITIONS OF ANY KIND, either express or implied.
See the License for the specific language governing permissions and
limitations under the License.
*/}}
{{- /* TODO test expects the first listener to have TLS enabled */}}
<<<<<<< HEAD
{{- if and (eq (include "rest-tls-enabled" .) "true") (eq (include "sasl-enabled" .) "false")  .Values.listeners.rest.enabled }}
=======
{{ $anySASL := default false .Values.auth.sasl.enabled }}
{{- if and (eq (include "http-tls-enabled" .) "true") (not $anySASL) .Values.listeners.http.enabled }}
>>>>>>> 0b08c193
apiVersion: v1
kind: Pod
metadata:
  name: {{ include "redpanda.fullname" . }}-test-pandaproxy-internal-tls-status
  namespace: {{ .Release.Namespace | quote }}
  labels:
    helm.sh/chart: {{ template "redpanda.chart" . }}
    app.kubernetes.io/name: {{ template "redpanda.name" . }}
    app.kubernetes.io/instance: {{ .Release.Name | quote }}
    app.kubernetes.io/managed-by: {{ .Release.Service | quote }}
    app.kubernetes.io/component: {{ template "redpanda.name" . }}
  {{- with .Values.commonLabels }}
    {{- toYaml . | nindent 4 }}
  {{- end }}
  annotations:
    "helm.sh/hook": test
    "helm.sh/hook-delete-policy": hook-succeeded
spec:
  restartPolicy: Never
  containers:
    - name: {{ template "redpanda.name" . }}
      image: {{ .Values.image.repository }}:{{ .Values.image.tag }}
      command: ['curl']
<<<<<<< HEAD
      args: ["-m","3","--ssl-reqd","--cacert","/etc/tls/certs/proxy/ca.crt","https://{{ include "redpanda.internal.domain" . }}:{{ (first .Values.listeners.rest.endpoints).port }}/brokers"]
      volumeMounts:
        - name: config
          mountPath: /etc/redpanda
{{- if eq (include "tls-enabled" .) "true" }}
  {{- range $name, $cert := .Values.auth.tls.certs }}
        - name: tls-{{ $name }}-cert
          mountPath: {{ printf "/etc/tls/certs/%s" $name }}
  {{- end }}
{{- end }}
      resources:
{{- toYaml .Values.statefulset.resources | nindent 12 }}
=======
      args: ["-m","3","--ssl-reqd","--cacert","/etc/tls/certs/{{ (first .Values.listeners.http.endpoints).tls.cert }}/ca.crt","https://{{ include "redpanda.internal.domain" . }}:{{ (first .Values.listeners.http.endpoints).port }}/brokers"]
      volumeMounts:
        - name: {{ template "redpanda.fullname" . }}
          mountPath: /tmp/base-config
        - name: tlscert
          mountPath: /etc/tls/certs/{{ (first .Values.listeners.http.endpoints).tls.cert }}
>>>>>>> 0b08c193
  volumes:
    - name: {{ template "redpanda.fullname" . }}
      configMap:
        name: {{ template "redpanda.fullname" . }}
    - name: config
      emptyDir: {}
{{- if eq (include "tls-enabled" .) "true" }}
  {{- range $name, $cert := .Values.auth.tls.certs }}
    - name: tls-{{ $name }}-cert
      secret:
        defaultMode: 420
        items:
        - key: tls.key
          path: tls.key
        - key: tls.crt
          path: tls.crt
    {{- if $cert.caEnabled }}
        - key: ca.crt
          path: ca.crt
<<<<<<< HEAD
    {{- end }}
        secretName: {{ template "redpanda.fullname" $ }}-{{ $name }}-cert
  {{- end }}
{{- end -}}
=======
        secretName: {{ template "redpanda.fullname" . }}-{{ (first .Values.listeners.http.endpoints).tls.cert }}-cert
>>>>>>> 0b08c193
{{- end }}<|MERGE_RESOLUTION|>--- conflicted
+++ resolved
@@ -15,12 +15,7 @@
 limitations under the License.
 */}}
 {{- /* TODO test expects the first listener to have TLS enabled */}}
-<<<<<<< HEAD
-{{- if and (eq (include "rest-tls-enabled" .) "true") (eq (include "sasl-enabled" .) "false")  .Values.listeners.rest.enabled }}
-=======
-{{ $anySASL := default false .Values.auth.sasl.enabled }}
-{{- if and (eq (include "http-tls-enabled" .) "true") (not $anySASL) .Values.listeners.http.enabled }}
->>>>>>> 0b08c193
+{{- if and (eq (include "rest-tls-enabled" .) "true") (eq (include "sasl-enabled" .) "false")  .Va
 apiVersion: v1
 kind: Pod
 metadata:
@@ -44,7 +39,6 @@
     - name: {{ template "redpanda.name" . }}
       image: {{ .Values.image.repository }}:{{ .Values.image.tag }}
       command: ['curl']
-<<<<<<< HEAD
       args: ["-m","3","--ssl-reqd","--cacert","/etc/tls/certs/proxy/ca.crt","https://{{ include "redpanda.internal.domain" . }}:{{ (first .Values.listeners.rest.endpoints).port }}/brokers"]
       volumeMounts:
         - name: config
@@ -57,14 +51,6 @@
 {{- end }}
       resources:
 {{- toYaml .Values.statefulset.resources | nindent 12 }}
-=======
-      args: ["-m","3","--ssl-reqd","--cacert","/etc/tls/certs/{{ (first .Values.listeners.http.endpoints).tls.cert }}/ca.crt","https://{{ include "redpanda.internal.domain" . }}:{{ (first .Values.listeners.http.endpoints).port }}/brokers"]
-      volumeMounts:
-        - name: {{ template "redpanda.fullname" . }}
-          mountPath: /tmp/base-config
-        - name: tlscert
-          mountPath: /etc/tls/certs/{{ (first .Values.listeners.http.endpoints).tls.cert }}
->>>>>>> 0b08c193
   volumes:
     - name: {{ template "redpanda.fullname" . }}
       configMap:
@@ -84,12 +70,8 @@
     {{- if $cert.caEnabled }}
         - key: ca.crt
           path: ca.crt
-<<<<<<< HEAD
     {{- end }}
         secretName: {{ template "redpanda.fullname" $ }}-{{ $name }}-cert
   {{- end }}
 {{- end -}}
-=======
-        secretName: {{ template "redpanda.fullname" . }}-{{ (first .Values.listeners.http.endpoints).tls.cert }}-cert
->>>>>>> 0b08c193
 {{- end }}